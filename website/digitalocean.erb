<% wrap_layout :inner do %>
  <% content_for :sidebar do %>
    <div class="docs-sidebar hidden-print affix-top" role="complementary">
      <ul class="nav docs-sidenav">
        <li<%= sidebar_current("docs-home") %>>
        <a href="/docs/providers/index.html">All Providers</a>
                </li>

        <li<%= sidebar_current("docs-do-index") %>>
        <a href="/docs/providers/do/index.html">DigitalOcean Provider</a>
                </li>

        <li<%= sidebar_current("docs-do-datasource") %>>
        <a href="#">Data Sources</a>
                <ul class="nav nav-visible">
                    <li<%= sidebar_current("docs-do-datasource-image") %>>
          <a href="/docs/providers/do/d/image.html">digitalocean_image</a>
                    </li>
                </ul>
                <ul class="nav nav-visible">
<<<<<<< HEAD
                    <li<%= sidebar_current("docs-do-datasource-record") %>>
                      <a href="/docs/providers/do/d/record.html">digitalocean_record</a>
                    </li>
=======
                  <li<%= sidebar_current("docs-do-datasource-domain") %>>
                    <a href="/docs/providers/do/d/domain.html">digitalocean_domain</a>
                  </li>
>>>>>>> 2b00172b
                </ul>
        </li>

        <li<%= sidebar_current("docs-do-resource") %>>
        <a href="#">Resources</a>
                <ul class="nav nav-visible">
                  <li<%= sidebar_current("docs-do-resource-certificate") %>>
                    <a href="/docs/providers/do/r/certificate.html">digitalocean_certificate</a>
                  </li>
                    <li<%= sidebar_current("docs-do-resource-domain") %>>
          <a href="/docs/providers/do/r/domain.html">digitalocean_domain</a>
                    </li>

                    <li<%= sidebar_current("docs-do-resource-droplet") %>>
          <a href="/docs/providers/do/r/droplet.html">digitalocean_droplet</a>
                    </li>

                  <li<%= sidebar_current("docs-do-resource-firewall") %>>
                    <a href="/docs/providers/do/r/firewall.html">digitalocean_firewall</a>
                  </li>

                  <li<%= sidebar_current("docs-do-resource-floating-ip") %>>
                    <a href="/docs/providers/do/r/floating_ip.html">digitalocean_floating_ip</a>
                  </li>

                  <li<%= sidebar_current("docs-do-resource-loadbalancer") %>>
                    <a href="/docs/providers/do/r/loadbalancer.html">digitalocean_loadbalancer</a>
                  </li>

                    <li<%= sidebar_current("docs-do-resource-record") %>>
          <a href="/docs/providers/do/r/record.html">digitalocean_record</a>
                    </li>

                    <li<%= sidebar_current("docs-do-resource-ssh-key") %>>
                    <a href="/docs/providers/do/r/ssh_key.html">digitalocean_ssh_key</a>
                    </li>
                    <li<%= sidebar_current("docs-do-resource-tag") %>>
                    <a href="/docs/providers/do/r/tag.html">digitalocean_tag</a>
                    </li>
                    <li<%= sidebar_current("docs-do-resource-volume") %>>
                    <a href="/docs/providers/do/r/volume.html">digitalocean_volume</a>
                    </li>
        </ul>
        </li>
      </ul>
    </div>
  <% end %>

  <%= yield %>
  <% end %><|MERGE_RESOLUTION|>--- conflicted
+++ resolved
@@ -18,15 +18,14 @@
                     </li>
                 </ul>
                 <ul class="nav nav-visible">
-<<<<<<< HEAD
                     <li<%= sidebar_current("docs-do-datasource-record") %>>
                       <a href="/docs/providers/do/d/record.html">digitalocean_record</a>
                     </li>
-=======
+                </ul>
+                <ul class="nav nav-visible">
                   <li<%= sidebar_current("docs-do-datasource-domain") %>>
                     <a href="/docs/providers/do/d/domain.html">digitalocean_domain</a>
                   </li>
->>>>>>> 2b00172b
                 </ul>
         </li>
 
